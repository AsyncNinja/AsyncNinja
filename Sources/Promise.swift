--- conflicted
+++ resolved
@@ -32,15 +32,7 @@
   private var _blocksContainer = [() -> Void]()
 
   /// Returns either completion for complete `Promise` or nil otherwise
-<<<<<<< HEAD
   override public var completion: Completion? {
-    return _locking.locker(self) { $0._completion }
-  }
-
-  private var _completion: Completion? {
-    return self._state.completion
-=======
-  override public var completion: Fallible<Success>? {
     _locking.lock()
     defer { _locking.unlock() }
     if case .completed(let completion) = _state {
@@ -48,7 +40,6 @@
     } else {
       return nil
     }
->>>>>>> 97cf31b2
   }
 
   /// Designated initializer of promise
@@ -180,11 +171,6 @@
 }
 
 /// **internal use only**
-<<<<<<< HEAD
-private class AbstractPromiseState<Success> {
-  typealias Completion = Fallible<Success>
-  var completion: Completion? { return nil }
-=======
 private enum PromiseStateCompletionResult<Success> {
   case completeEmpty
   case complete([PromiseHandler<Success>])
@@ -199,16 +185,10 @@
   // mutable box to prevent unexpected copy on write
   case subscribed(handlers: MutableBox<[WeakBox<PromiseHandler<Success>>]>)
   case completed(completion: Fallible<Success>)
->>>>>>> 97cf31b2
 
   func subscribe(
     owner: Future<Success>,
     executor: Executor,
-<<<<<<< HEAD
-    _ block: @escaping (_ completion: Completion, _ originalExecutor: Executor) -> Void
-    ) -> (AbstractPromiseState<Success>, PromiseHandler<Success>?) {
-    return (self, nil)
-=======
     _ block: @escaping (_ completion: Fallible<Success>, _ originalExecutor: Executor) -> Void
     ) -> (PromiseState<Success>, PromiseHandler<Success>?) {
     switch self {
@@ -223,12 +203,11 @@
     case .completed:
       return (self, nil)
     }
->>>>>>> 97cf31b2
   }
 
   func didSubscribe(
     executor: Executor,
-    _ block: @escaping (_ completion: Completion,
+    _ block: @escaping (_ completion: Fallible<Success>,
     _ originalExecutor: Executor) -> Void) {
     switch self {
     case .initialNoBlock:
@@ -242,101 +221,6 @@
     }
   }
 
-<<<<<<< HEAD
-  func complete(completion: Completion) -> (AbstractPromiseState<Success>, [PromiseHandler<Success>]?) {
-    fatalError()
-  }
-
-  func didComplete(_ value: Completion, from originalExecutor: Executor?) {
-  }
-}
-
-private class InitialPromiseState<Success>: AbstractPromiseState<Success> {
-  let notifyBlock: (_ isCompleted: Bool) -> Void
-  init(notifyBlock: @escaping (_ isCompleted: Bool) -> Void) {
-    self.notifyBlock = notifyBlock
-  }
-
-  override func subscribe(
-    owner: Future<Success>,
-    executor: Executor,
-    _ block: @escaping (_ completion: Completion, _ originalExecutor: Executor) -> Void
-    ) -> (AbstractPromiseState<Success>, PromiseHandler<Success>?) {
-    let handler = PromiseHandler(executor: executor, block: block, owner: owner)
-    return (SubscribedPromiseState(firstHandler: handler), handler)
-  }
-
-  override func didSubscribe(
-    executor: Executor,
-    _ block: @escaping (_ completion: Completion,
-    _ originalExecutor: Executor) -> Void) {
-    notifyBlock(false)
-  }
-
-  override func complete(completion: Completion) -> (AbstractPromiseState<Success>, [PromiseHandler<Success>]?) {
-    return (CompletedPromiseState<Success>(completion: completion), [])
-  }
-
-  override func didComplete(_ value: Completion, from originalExecutor: Executor?) {
-    notifyBlock(true)
-  }
-}
-
-/// **internal use only**
-private class SubscribedPromiseState<Success>: AbstractPromiseState<Success> {
-  var handlers: [WeakBox<PromiseHandler<Success>>]
-
-  init(firstHandler: PromiseHandler<Success>) {
-    self.handlers = [WeakBox(firstHandler)]
-  }
-
-  override func subscribe(
-    owner: Future<Success>,
-    executor: Executor,
-    _ block: @escaping (_ completion: Completion, _ originalExecutor: Executor) -> Void
-    ) -> (AbstractPromiseState<Success>, PromiseHandler<Success>?) {
-    let handler = PromiseHandler(executor: executor, block: block, owner: owner)
-    handlers.append(WeakBox(handler))
-    return (self, handler)
-  }
-
-  override func complete(completion: Completion) -> (AbstractPromiseState<Success>, [PromiseHandler<Success>]?) {
-    let unwrappedHandlers = handlers.flatMap { $0.value }
-    handlers = []
-    return (CompletedPromiseState<Success>(completion: completion), unwrappedHandlers)
-  }
-}
-
-/// **internal use only**
-private class CompletedPromiseState<Success>: AbstractPromiseState<Success> {
-  override var completion: Completion? { return _completion }
-  let _completion: Completion
-
-  init(completion: Completion) {
-    _completion = completion
-  }
-
-  override func subscribe(
-    owner: Future<Success>,
-    executor: Executor,
-    _ block: @escaping (_ completion: Completion, _ originalExecutor: Executor) -> Void
-    ) -> (AbstractPromiseState<Success>, PromiseHandler<Success>?) {
-    return (self, nil)
-  }
-
-  override func didSubscribe(
-    executor: Executor,
-    _ block: @escaping (_ completion: Completion, _ originalExecutor: Executor) -> Void) {
-    let localCompletion = _completion
-    executor.execute(from: nil) { (originalExecutor) in
-      block(localCompletion, originalExecutor)
-    }
-  }
-
-  override func complete(completion: Completion) -> (AbstractPromiseState<Success>, [PromiseHandler<Success>]?) {
-    return (self, nil)
-  }
-=======
   func complete(completion: Fallible<Success>) -> (PromiseState<Success>, PromiseStateCompletionResult<Success>) {
     switch self {
     case .initialNoBlock:
@@ -363,7 +247,6 @@
       break
     }
   }
->>>>>>> 97cf31b2
 }
 
 /// **Internal use only**
@@ -385,16 +268,8 @@
     self.owner = owner
   }
 
-<<<<<<< HEAD
-  func handle(_ value: Completion, from originalExecutor: Executor?) {
-    let localBlock = block
-    executor.execute(from: originalExecutor) { (originalExecutor) in
-      localBlock(value, originalExecutor)
-    }
-=======
-  func handle(_ completion: Fallible<Success>, from originalExecutor: Executor?) {
+  func handle(_ completion: Completion, from originalExecutor: Executor?) {
     executor.execute(from: originalExecutor, value: completion, block)
->>>>>>> 97cf31b2
     owner = nil
   }
 }