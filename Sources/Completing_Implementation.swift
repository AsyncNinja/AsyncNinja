--- conflicted
+++ resolved
@@ -194,39 +194,24 @@
   }
 
   /// Waits for future to complete and returns completion value. Waits forever
-<<<<<<< HEAD
   func wait() -> Completion {
-    return self.wait(waitingBlock: { $0.wait(); return .success })!
-=======
-  func wait() -> Fallible<Success> {
     return wait(waitingBlock: eternalWaiter)!
->>>>>>> 97cf31b2
   }
 
   /// Waits for future to complete and returns completion value
   ///
   /// - Parameter timeout: `DispatchTime` to wait completion for
   /// - Returns: completion value or nil if `Future` did not complete in specified timeout
-<<<<<<< HEAD
   func wait(timeout: DispatchTime) -> Completion? {
     return self.wait(waitingBlock: { $0.wait(timeout: timeout) })
-=======
-  func wait(timeout: DispatchTime) -> Fallible<Success>? {
-    return wait(waitingBlock: { $0.wait(timeout: timeout) })
->>>>>>> 97cf31b2
   }
 
   /// Waits for future to complete and returns completion value
   ///
   /// - Parameter wallTimeout: `DispatchWallTime` to wait completion for
   /// - Returns: completion value or nil if `Future` did not complete in specified timeout
-<<<<<<< HEAD
   func wait(wallTimeout: DispatchWallTime) -> Completion? {
     return self.wait(waitingBlock: { $0.wait(wallTimeout: wallTimeout) })
-=======
-  func wait(wallTimeout: DispatchWallTime) -> Fallible<Success>? {
-    return wait(waitingBlock: { $0.wait(wallTimeout: wallTimeout) })
->>>>>>> 97cf31b2
   }
 
   /// Waits for future to complete and returns completion value
