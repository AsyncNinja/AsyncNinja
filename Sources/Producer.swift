--- conflicted
+++ resolved
@@ -22,13 +22,9 @@
 
 import Dispatch
 
-<<<<<<< HEAD
-final public class Producer<PeriodicValue, FinalValue> : Channel<PeriodicValue, FinalValue>, MutableFinite, MutablePeriodic, BufferingPeriodic {
-=======
 final public class Producer<PeriodicValue, FinalValue> : Channel<PeriodicValue, FinalValue>, MutableFinite {
   public typealias ImmutableFinite = Channel<PeriodicValue, FinalValue>
 
->>>>>>> 1624589a
   typealias RegularState = RegularProducerState<PeriodicValue, FinalValue>
   typealias FinalState = FinalProducerState<PeriodicValue, FinalValue>
   private let releasePool = ReleasePool()
