//
//  Copyright (c) 2016 Anton Mironov
//
//  Permission is hereby granted, free of charge, to any person obtaining a copy
//  of this software and associated documentation files (the "Software"),
//  to deal in the Software without restriction, including without limitation
//  the rights to use, copy, modify, merge, publish, distribute, sublicense,
//  and/or sell copies of the Software, and to permit persons to whom
//  the Software is furnished to do so, subject to the following conditions:
//
//  The above copyright notice and this permission notice shall be included in
//  all copies or substantial portions of the Software.
//
//  THE SOFTWARE IS PROVIDED "AS IS", WITHOUT WARRANTY OF ANY KIND, EXPRESS OR
//  IMPLIED, INCLUDING BUT NOT LIMITED TO THE WARRANTIES OF MERCHANTABILITY,
//  FITNESS FOR A PARTICULAR PURPOSE AND NONINFRINGEMENT. IN NO EVENT SHALL
//  THE AUTHORS OR COPYRIGHT HOLDERS BE LIABLE FOR ANY CLAIM, DAMAGES OR OTHER
//  LIABILITY, WHETHER IN AN ACTION OF CONTRACT, TORT OR OTHERWISE, ARISING FROM,
//  OUT OF OR IN CONNECTION WITH THE SOFTWARE OR THE USE OR OTHER DEALINGS
//  IN THE SOFTWARE.
//

import Dispatch

final class ConstantFiniteChannel<S: Sequence, U> : FiniteChannel<S.Iterator.Element, U> {
  private let _periodicValues: S
<<<<<<< HEAD
  private let _finalValue: U
  override public var finalValue: FinalValue? { return _finalValue }
  
  init(periodicValues: S, finalValue: U) {
=======
  private let _finalValue: Fallible<U>

  override public var finalValue: Fallible<U>? { return _finalValue }

  init(periodicValues: S, finalValue: Fallible<U>) {
>>>>>>> f5dfc2bc
    _periodicValues = periodicValues
    _finalValue = finalValue
  }
  
  override func makeHandler(executor: Executor,
                            block: @escaping (Value) -> Void) -> Handler? {
    executor.execute {
      for periodicValue in self._periodicValues {
        block(.periodic(periodicValue))
      }
      
      block(.final(self._finalValue))
    }
    return nil
  }
  
}

public func finiteChannel<S: Sequence, U>(periodicValues: S, finalValue: Fallible<U>) -> FiniteChannel<S.Iterator.Element, U> {
  return ConstantFiniteChannel(periodicValues: periodicValues, finalValue: finalValue)
}<|MERGE_RESOLUTION|>--- conflicted
+++ resolved
@@ -24,18 +24,11 @@
 
 final class ConstantFiniteChannel<S: Sequence, U> : FiniteChannel<S.Iterator.Element, U> {
   private let _periodicValues: S
-<<<<<<< HEAD
-  private let _finalValue: U
-  override public var finalValue: FinalValue? { return _finalValue }
-  
-  init(periodicValues: S, finalValue: U) {
-=======
   private let _finalValue: Fallible<U>
 
   override public var finalValue: Fallible<U>? { return _finalValue }
 
   init(periodicValues: S, finalValue: Fallible<U>) {
->>>>>>> f5dfc2bc
     _periodicValues = periodicValues
     _finalValue = finalValue
   }
