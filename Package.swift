--- conflicted
+++ resolved
@@ -31,12 +31,6 @@
       	.library(name: "AsyncNinjaDynamic", type: .dynamic, targets: ["AsyncNinja"])
       ],
       targets: [
-<<<<<<< HEAD
-        .target(name: "AsyncNinja", path: "Sources"),
-        .testTarget(name: "AsyncNinjaTests", dependencies: [.target(name: "AsyncNinja")], path: "Tests/AsyncNinjaTests")
-      ],
-      swiftLanguageVersions: [4]
-=======
         .target(
           name: "AsyncNinja",
           path: "Sources"),
@@ -45,6 +39,6 @@
           name: "AsyncNinjaTests",
           dependencies: ["AsyncNinja"],
           path: "Tests/AsyncNinjaTests")
-      ]
->>>>>>> 942c561e
+      ],
+      swiftLanguageVersions: [.v4_2]
     )