--- conflicted
+++ resolved
@@ -1,11 +1,9 @@
-<<<<<<< HEAD
 # 2.0.0-beta.1
 * [changed] project configuration changed to support Swift 4.0+
-=======
+
 # 1.2.2
 * [improved] internal implementation of linked list
 * [fixed] compatibility [issue SR-5998](https://bugs.swift.org/browse/SR-5998) revealed by [improvement of type checker](https://github.com/apple/swift/pull/12072)
->>>>>>> 97cf31b2
 
 # 1.2.1
 * [changed] `DispatchSemaphore`-based fair locking replaced with `pthread_mutex_t`-based locking
