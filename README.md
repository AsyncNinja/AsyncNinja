--- conflicted
+++ resolved
@@ -7,13 +7,9 @@
 [![Carthage compatible](https://img.shields.io/badge/Carthage-compatible-4BC51D.svg?style=flat)](https://github.com/Carthage/Carthage)
 [![Build Status](https://travis-ci.org/AsyncNinja/AsyncNinja.svg?branch=master)](https://travis-ci.org/AsyncNinja)
 
-<<<<<<< HEAD
-* **for Swift 4.1**
-* **see 1.x.x for Swift 3.1-4.0**
-=======
+* **2.0 for Swift 4.2+**
 * **1.3.0 is for Swift 4.0+**
 * **use 1.2.4 for latest release for Swift 3**
->>>>>>> 942c561e
 
 |   | Features   |
 |---|---|
