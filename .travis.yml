--- conflicted
+++ resolved
@@ -5,12 +5,8 @@
     s3_region: "us-west-2"
     paths: "docs.zip"
 before_install:
-<<<<<<< HEAD
   - sudo gem install xcpretty xcpretty-travis-formatter jazzy
-=======
-  - sudo gem install xcpretty xcpretty-travis-formatter
   - brew install swiftlint
->>>>>>> 200af79c
 script:
   - set -o pipefail && xcodebuild build test -project AsyncNinja.xcodeproj -scheme AsyncNinja -sdk macosx -configuration Release | xcpretty --no-color --no-utf -f `xcpretty-travis-formatter`
   - set -o pipefail && xcodebuild build test -project AsyncNinja.xcodeproj -scheme AsyncNinja -sdk iphonesimulator -destination 'platform=iOS Simulator,name=iPhone 5' -configuration Release | xcpretty --no-color --no-utf -f `xcpretty-travis-formatter`
