--- conflicted
+++ resolved
@@ -1,11 +1,7 @@
 Pod::Spec.new do |s|
 
   s.name                = 'AsyncNinja'
-<<<<<<< HEAD
   s.version             = '2.0.0-beta.1'
-=======
-  s.version             = '1.2.2'
->>>>>>> 97cf31b2
   s.summary             = 'A complete set of primitives for concurrency and reactive programming on Swift'
   s.homepage            = 'http://async.ninja'
   s.license             = { :type => 'MIT', :file => 'LICENSE' }
